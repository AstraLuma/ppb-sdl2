import ctypes
import io
import logging
import random
from time import monotonic

import sdl2
import sdl2.ext

from sdl2 import (
    rw_from_object,  # https://pysdl2.readthedocs.io/en/latest/modules/sdl2.html#sdl2.sdl2.rw_from_object
    SDL_Window, SDL_Renderer,
    SDL_Rect,  # https://wiki.libsdl.org/SDL_Rect
    SDL_INIT_VIDEO, SDL_BLENDMODE_BLEND, SDL_FLIP_NONE,
    SDL_CreateWindowAndRenderer,  # https://wiki.libsdl.org/SDL_CreateWindowAndRenderer
    SDL_DestroyRenderer,  # https://wiki.libsdl.org/SDL_DestroyRenderer
    SDL_DestroyWindow,  # https://wiki.libsdl.org/SDL_DestroyWindow
    SDL_SetWindowTitle,  # https://wiki.libsdl.org/SDL_SetWindowTitle
    SDL_RenderPresent,  # https://wiki.libsdl.org/SDL_RenderPresent
    SDL_RenderClear,  # https://wiki.libsdl.org/SDL_RenderClear
    SDL_SetRenderDrawColor,  # https://wiki.libsdl.org/SDL_SetRenderDrawColor
    SDL_FreeSurface,  # https://wiki.libsdl.org/SDL_FreeSurface
    SDL_SetSurfaceBlendMode,  # https://wiki.libsdl.org/SDL_SetSurfaceBlendMode
    SDL_CreateTextureFromSurface,  # https://wiki.libsdl.org/SDL_CreateTextureFromSurface
    SDL_DestroyTexture,  # https://wiki.libsdl.org/SDL_DestroyTexture
    SDL_QueryTexture,  # https://wiki.libsdl.org/SDL_QueryTexture
    SDL_RenderCopyEx,  # https://wiki.libsdl.org/SDL_RenderCopyEx
    SDL_CreateRGBSurface,  # https://wiki.libsdl.org/SDL_CreateRGBSurface
)

from sdl2.sdlimage import (
    IMG_Load_RW,  # https://www.libsdl.org/projects/SDL_image/docs/SDL_image_12.html#SEC12
    IMG_Init, IMG_Quit,  # https://www.libsdl.org/projects/SDL_image/docs/SDL_image_6.html#SEC6
    IMG_INIT_JPG, IMG_INIT_PNG, IMG_INIT_TIF,
)

from sdl2.sdlttf import (
    TTF_Init, TTF_Quit,  # https://www.libsdl.org/projects/SDL_ttf/docs/SDL_ttf_6.html#SEC6
)


import ppb.assetlib as assets
import ppb.events as events
import ppb.flags as flags
<<<<<<< HEAD
from ppb.camera import Camera
from ppb.systems._sdl_utils import SdlSubSystem, sdl_call, SdlError
=======
from ppb.systems._sdl_utils import SdlSubSystem, sdl_call, img_call, ttf_call
>>>>>>> 92a2a205
from ppb.systems._utils import ObjectSideData

logger = logging.getLogger(__name__)


DEFAULT_RESOLUTION = 800, 600


# TODO: Move Image out of the renderer so sprites can type hint appropriately.
class Image(assets.Asset):
    # Wraps POINTER(SDL_Surface)

    def background_parse(self, data):
        file = rw_from_object(io.BytesIO(data))
        # ^^^^ is a pure-python emulation, does not need cleanup.
        surface = img_call(
            IMG_Load_RW, file, False,
            _check_error=lambda rv: not rv
        )

        sdl_call(
            SDL_SetSurfaceBlendMode, surface, SDL_BLENDMODE_BLEND,
            _check_error=lambda rv: rv < 0
        )

        return surface

    def file_missing(self):
        width = height = 70  # Pixels, arbitrary
        surface = sdl_call(
            SDL_CreateRGBSurface, 0, width, height, 32, 0, 0, 0, 0,
            _check_error=lambda rv: not rv
        )

        rand = random.Random(str(self.name))
        r = rand.randint(65, 255)
        g = rand.randint(65, 255)
        b = rand.randint(65, 255)
        color = sdl2.ext.Color(r, g, b)

        sdl2.ext.fill(surface.contents, color)
        return surface

    def free(self, object, _SDL_FreeSurface=SDL_FreeSurface):
        # ^^^ is a way to keep required functions during interpreter cleanup

        _SDL_FreeSurface(object)  # Can't fail
        # object.contents = None
        # Can't actually nullify the pointer. Good thing this is __del__.


class SmartPointer:
    def __init__(self, obj, dest):
        self.inner = obj
        self.destructor = dest

    def __del__(self):
        self.destructor(self.inner)


class Renderer(SdlSubSystem):
    _sdl_subsystems = SDL_INIT_VIDEO

    def __init__(
        self,
        resolution=DEFAULT_RESOLUTION,
        window_title: str = "PursuedPyBear",
        target_frame_rate: int = 30,
        target_camera_width=10,
        **kwargs
    ):
        self.resolution = resolution
        self.window = None
        self.window_title = window_title
        self.scene_cameras = {}
        self.target_camera_width = target_camera_width
        self.target_frame_rate = target_frame_rate
        self.target_frame_length = 1 / self.target_frame_rate
        self.target_clock = monotonic() + self.target_frame_length

        self._texture_cache = ObjectSideData()

    def __enter__(self):
        super().__enter__()
        img_call(IMG_Init, IMG_INIT_JPG | IMG_INIT_PNG | IMG_INIT_TIF)
        ttf_call(TTF_Init, _check_error=lambda rv: rv == -1)
        self.window = ctypes.POINTER(SDL_Window)()
        self.renderer = ctypes.POINTER(SDL_Renderer)()
        sdl_call(
            SDL_CreateWindowAndRenderer,
            self.resolution[0],  # Width
            self.resolution[1],  # Height
            0,  # Flags
            # SDL_WINDOW_ALLOW_HIGHDPI - Allow the renderer to work in HiDPI natively
            ctypes.byref(self.window),
            ctypes.byref(self.renderer),
            _check_error=lambda rv: rv < 0
        )
        # NOTE: It looks like SDL_RENDERER_PRESENTVSYNC will cause SDL_RenderPresent() to block?
        sdl_call(SDL_SetWindowTitle, self.window, self.window_title.encode('utf-8'))

    def __exit__(self, *exc):
        sdl_call(SDL_DestroyRenderer, self.renderer)
        sdl_call(SDL_DestroyWindow, self.window)
        ttf_call(TTF_Quit)
        img_call(IMG_Quit)
        super().__exit__(*exc)

    def on_idle(self, idle_event: events.Idle, signal):
        t = monotonic()
        if t >= self.target_clock:
            signal(events.PreRender())
            signal(events.Render())
            self.target_clock = t + self.target_frame_length

    def on_scene_started(self, scene_started, signal):
        scene = scene_started.scene
        camera_class = getattr(scene_started.scene, "camera_class", Camera)
        # For future: This is basically the pattern we'd use to define
        # multiple cameras. We'd just need to have the scene tell us the
        # regions they should render to.
        camera = camera_class(self, self.target_camera_width, self.resolution)
        scene.main_camera = camera
        self.scene_cameras[scene] = [camera]

    def on_scene_stopped(self, scene_stopped, signal):
        """We don't need to hold onto references for scenes that stopped."""
        del self.scene_cameras[scene_stopped.scene]

    def on_render(self, render_event, signal):
        camera = render_event.scene.main_camera

        self.render_background(render_event.scene)

        for game_object in render_event.scene.sprite_layers():
            texture = self.prepare_resource(game_object)
            if texture is None:
                continue
            src_rect, dest_rect, angle = self.compute_rectangles(
                texture.inner, game_object, camera
            )
            sdl_call(
                SDL_RenderCopyEx, self.renderer, texture.inner,
                ctypes.byref(src_rect), ctypes.byref(dest_rect),
                angle, None, SDL_FLIP_NONE,
                _check_error=lambda rv: rv < 0
            )
        sdl_call(SDL_RenderPresent, self.renderer)

    def render_background(self, scene):
        bg = scene.background_color
        sdl_call(
            SDL_SetRenderDrawColor, self.renderer, bg[0], bg[1], bg[2], 255,
            _check_error=lambda rv: rv < 0
        )
        sdl_call(SDL_RenderClear, self.renderer, _check_error=lambda rv: rv < 0)

    def prepare_resource(self, game_object):
        if game_object.size <= 0:
            return None

        image = game_object.__image__()
        if image is flags.DoNotRender or image is None:
            return None

        surface = image.load()
        try:
            return self._texture_cache[surface]
        except KeyError:
            texture = SmartPointer(sdl_call(
                SDL_CreateTextureFromSurface, self.renderer, surface,
                _check_error=lambda rv: not rv
            ), SDL_DestroyTexture)
            self._texture_cache[surface] = texture
            return texture

    def compute_rectangles(self, texture, game_object, camera):
        flags = sdl2.stdinc.Uint32()
        access = ctypes.c_int()
        img_w = ctypes.c_int()
        img_h = ctypes.c_int()
        sdl_call(
            SDL_QueryTexture, texture, ctypes.byref(flags), ctypes.byref(access),
            ctypes.byref(img_w), ctypes.byref(img_h),
            _check_error=lambda rv: rv < 0
        )

        src_rect = SDL_Rect(x=0, y=0, w=img_w, h=img_h)

        win_w, win_h = self.target_resolution(img_w.value, img_h.value, game_object.size, camera.pixel_ratio)

        center = camera.translate_point_to_screen(game_object.position)
        dest_rect = SDL_Rect(
            x=int(center.x - win_w / 2),
            y=int(center.y - win_h / 2),
            w=win_w,
            h=win_h,
        )

        return src_rect, dest_rect, ctypes.c_double(-game_object.rotation)

    @staticmethod
    def target_resolution(width, height, game_object_size, pixel_ratio):
        values = [width, height]
        short_side_index = width > height
        target = pixel_ratio * game_object_size
        ratio = values[short_side_index] / target
        return tuple(round(value / ratio) for value in values)<|MERGE_RESOLUTION|>--- conflicted
+++ resolved
@@ -42,12 +42,9 @@
 import ppb.assetlib as assets
 import ppb.events as events
 import ppb.flags as flags
-<<<<<<< HEAD
+
 from ppb.camera import Camera
-from ppb.systems._sdl_utils import SdlSubSystem, sdl_call, SdlError
-=======
 from ppb.systems._sdl_utils import SdlSubSystem, sdl_call, img_call, ttf_call
->>>>>>> 92a2a205
 from ppb.systems._utils import ObjectSideData
 
 logger = logging.getLogger(__name__)
