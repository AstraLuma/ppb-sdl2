--- conflicted
+++ resolved
@@ -56,13 +56,8 @@
     def __init__(self, **kwargs):
         """
         :class:`BaseSprite` does not accept any positional arguments, and uses
-<<<<<<< HEAD
-        kwargs to set arbitrary state to the :class:`BaseSprite` instance. This
-        allows rapid prototyping.
-=======
         keyword arguments to set arbitrary state to the :class:`BaseSprite`
         instance. This allows rapid prototyping.
->>>>>>> 0525ffaa
 
         Example: ::
 
@@ -106,11 +101,7 @@
     skip rendering if a sprite has no shape. You can use
     :class:`RectangleMixin`, :class:`SquareMixin`, or set the values yourself.
 
-<<<<<<< HEAD
-    Additionally, if :attr:`~RenderableMixin.image` is None, the sprite will not
-=======
     Additionally, if :attr:`~RenderableMixin.image` is ``None``, the sprite will not
->>>>>>> 0525ffaa
     be rendered. If you just want a basic shape to be rendered, see
     :mod:`ppb.assets`.
     """
@@ -144,11 +135,7 @@
     """
     A rotation mixin. Can be included with sprites.
 
-<<<<<<< HEAD
-    .. warning:: rotation does not affect underlying position, it only rotates
-=======
     .. warning:: rotation does not affect underlying shape (the corners are still in the same place), it only rotates
->>>>>>> 0525ffaa
        the sprites image and provides a facing.
     """
     _rotation = 0
@@ -198,13 +185,8 @@
     the width and height in your constructor (Or as
     :class:`class attributes <BaseSprite>`) to change this default.
 
-<<<<<<< HEAD
-    .. warning:: The concrete class using RectangleShapeMixin must have a
-       position.
-=======
     .. note:: The concrete class using :class:`RectangleShapeMixin` must have a
        ``position`` attribute.
->>>>>>> 0525ffaa
     """
     #: The width of the sprite.
     width: int = 1
@@ -217,11 +199,7 @@
     @property
     def left(self) -> float:
         """
-<<<<<<< HEAD
-        The left side side of the object.
-=======
         The x-axis position of the left side of the object.
->>>>>>> 0525ffaa
 
         Can be set to a number.
         """
@@ -234,11 +212,7 @@
     @property
     def right(self) -> float:
         """
-<<<<<<< HEAD
-        The right side of the object.
-=======
         The x-axis position of the right side of the object.
->>>>>>> 0525ffaa
 
         Can be set to a number.
         """
@@ -251,11 +225,7 @@
     @property
     def top(self) -> float:
         """
-<<<<<<< HEAD
-        The top of the object.
-=======
         The y-axis position of the top of the object.
->>>>>>> 0525ffaa
 
         Can be set to a number.
         """
@@ -268,11 +238,7 @@
     @property
     def bottom(self) -> float:
         """
-<<<<<<< HEAD
-        The bottom of the object.
-=======
         The y-axis position of the bottom of the object.
->>>>>>> 0525ffaa
 
         Can be set to a number.
         """
@@ -285,11 +251,7 @@
     @property
     def top_left(self) -> Vector:
         """
-<<<<<<< HEAD
-        The top left corner of the object.
-=======
         The coordinates of the top left corner of the object.
->>>>>>> 0525ffaa
 
         Can be set to a :class:`ppb_vector.Vector`.
         """
@@ -305,11 +267,7 @@
     @property
     def top_right(self) -> Vector:
         """
-<<<<<<< HEAD
-        The top right corner of the object.
-=======
         The coordinates of the top right corner of the object.
->>>>>>> 0525ffaa
 
         Can be set to a :class:`ppb_vector.Vector`.
         """
@@ -325,11 +283,7 @@
     @property
     def bottom_left(self) -> Vector:
         """
-<<<<<<< HEAD
-        The bottom left corner of the object.
-=======
         The coordinates of the bottom left corner of the object.
->>>>>>> 0525ffaa
 
         Can be set to a :class:`ppb_vector.Vector`.
         """
@@ -349,11 +303,7 @@
     @bottom_right.setter
     def bottom_right(self, vector: Vector):
         """
-<<<<<<< HEAD
-        The bottom right corner of the object.
-=======
         The coordinates of the bottom right corner of the object.
->>>>>>> 0525ffaa
 
         Can be set to a :class:`ppb_vector.Vector`.
         """
@@ -365,11 +315,7 @@
     @property
     def bottom_middle(self) -> Vector:
         """
-<<<<<<< HEAD
-        The midpoint of the bottom of the object.
-=======
         The coordinates of the midpoint of the bottom of the object.
->>>>>>> 0525ffaa
 
         Can be set to a :class:`ppb_vector.Vector`.
         """
@@ -383,11 +329,7 @@
     @property
     def left_middle(self) -> Vector:
         """
-<<<<<<< HEAD
-        The midpoint of the left side of the object.
-=======
         The coordinates of the midpoint of the left side of the object.
->>>>>>> 0525ffaa
 
         Can be set to a :class:`ppb_vector.Vector`.
         """
@@ -401,11 +343,7 @@
     @property
     def right_middle(self) -> Vector:
         """
-<<<<<<< HEAD
-        The midpoint of the right side of the object.
-=======
         The coordinates of the midpoint of the right side of the object.
->>>>>>> 0525ffaa
 
         Can be set to a :class:`ppb_vector.Vector`.
         """
@@ -419,11 +357,7 @@
     @property
     def top_middle(self) -> Vector:
         """
-<<<<<<< HEAD
-        The midpoint of the top of the object.
-=======
         The coordinates of the midpoint of the top of the object.
->>>>>>> 0525ffaa
 
         Can be set to a :class:`ppb_vector.Vector`.
         """
@@ -437,11 +371,7 @@
     @property
     def center(self) -> Vector:
         """
-<<<<<<< HEAD
-        The center point of the object. Equivalent to the
-=======
         The coordinates of the center point of the object. Equivalent to the
->>>>>>> 0525ffaa
         :attr:`~BaseSprite.position`.
 
         Can be set to a :class:`ppb_vector.Vector`.
@@ -509,21 +439,12 @@
     :class:`BaseSprite` with the mixins :class:`~ppb.sprites.RotatableMixin`,
     :class:`~ppb.sprites.RenderableMixin`, and
     :class:`~ppb.sprites.SquareShapeMixin`.
-<<<<<<< HEAD
 
     For most use cases, this is probably the class you want to subclass to make
     your game objects.
 
     If you need rectangular sprites instead of squares, see
     :class:`RectangleSprite`.
-=======
-
-    For most use cases, this is probably the class you want to subclass to make
-    your game objects.
->>>>>>> 0525ffaa
-
-    If you need rectangular sprites instead of squares, see
-    :class:`RectangleSprite`.
     """
 
 
@@ -533,10 +454,6 @@
 
     Similarly to :class:`~ppb.Sprite`, :class:`RectangleSprite` does not
     introduce any new methods or attributes. It's made up of :class:`BaseSprite`
-<<<<<<< HEAD
-    with the mixins: :class:`RotatableMixin`, :class:`RenderableMixin`, and
-=======
     with the mixins :class:`RotatableMixin`, :class:`RenderableMixin`, and
->>>>>>> 0525ffaa
     :class:`RectangleShapeMixin`.
     """