--- conflicted
+++ resolved
@@ -48,11 +48,7 @@
 ### Task Assignment
 
 In some cases, a maintainer will choose a contributor to assign the task to.
-<<<<<<< HEAD
 The assignee will come from people working on the task, and that person will
-=======
-The assignee will come from people working on the task, and that person will 
->>>>>>> e81eafb9
 be the arbiter of work on the task. If a person is assigned, only pull requests
 from that user will be accepted into master.
 
