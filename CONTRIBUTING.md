--- conflicted
+++ resolved
@@ -69,26 +69,6 @@
 You are welcome to work on any issue you would like, we just think those
 are a good starting place for those that are unfamiliar with the code base.
 
-<<<<<<< HEAD
-Now you need to [fork ppb][fork]. Once you've done that, go through
-either column and find a ticket you like. Create a branch from the HEAD of
-the `canon` branch, add your name to the [CONTRIBUTORS file][contributors],
-commit that change and open a PR:
-
-- Include "WIP" in the title or make a [draft pull request][draftpr]
-- Reference the issue you want to work on in the body of the PR.
-
-The editable installation mode implies that the source code of PursuedPyBear being installed is available in a local directory. Once PursuedPyBear is installed in editable mode, users expect that changes to the PursuedPyBear python code in the local source tree become effective without the need of a new installation step. To do an editable installation:
-
-    mkdir ppb
-    python3 -m venv ppb-venv
-    source ppb-venv/bin/activate
-    cd ppb-venv
-    git clone https://github.com/ppb/pursuedpybear.git
-    cd pursuedpybear
-    pip install --upgrade -r requirements-tests.txt
-    pip install --editable .
-=======
 You need to [fork ppb][fork]. This creates a copy of the ppb repository under
 your GitHub account. You'll push changes there and create a pull request (PR) to
 the main ppb repository once your contribution is ready.
@@ -126,7 +106,6 @@
 ```
 git switch -c my-fix canon
 ```
->>>>>>> a097b0fe
 
 Now get to work! Some tickets have detailed instructions: A maintainer
 mapped out the needs and wrote some instructions. Others are more open.
