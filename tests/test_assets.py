import concurrent.futures
import gc
import time

import pytest

from ppb import GameEngine, BaseScene
import ppb.events
import ppb.assetlib
from ppb.assetlib import (
    DelayedThreadExecutor, Asset, AssetLoadingSystem, BackgroundMixin,
    ChainingMixin, AbstractAsset,
)
from ppb.testutils import Failer


@pytest.fixture
def clean_assets():
    """
    Cleans out the global state of the asset system, so that we start fresh every
    test.
    """
    # Note that while AssetLoadingSystem cleans stuff up when it exits, this
    # makes sure that the tests start fresh.
    ppb.assetlib._executor = DelayedThreadExecutor()


class AssetTestScene(BaseScene):
    def on_asset_loaded(self, event, signal):
        self.ale = event
        signal(ppb.events.Quit())


def test_executor(clean_assets):
    # Can't easily test the cancellation, since jobs in progress can't be cancelled.
    def work():
        return "spam"

    pool = DelayedThreadExecutor()
    assert not pool._threads

    fut = pool.submit(work)
    time.sleep(0.01)  # Let any hypothetical threads do work
    assert not pool._threads
    assert not (fut.done() or fut.running())

    with pool:
        assert fut.result() == "spam"

    assert pool._shutdown


def test_loading(clean_assets):
    a = Asset('ppb/engine.py')
    engine = GameEngine(
        AssetTestScene, basic_systems=[AssetLoadingSystem, Failer],
        fail=lambda e: False, message=None, run_time=1,
    )
    with engine:
        engine.start()
        ats = engine.current_scene

        engine.main_loop()

        assert a.load()
        print(vars(ats))
        assert ats.ale.asset is a
        assert ats.ale.total_loaded == 1
        assert ats.ale.total_queued == 0


# def test_loading_root():
#     a = Asset(...)  # TODO: find a cross-platform target in $VENV/bin
#     engine = GameEngine(BaseScene, basic_systems=[AssetLoadingSystem])
#     with engine:
#         engine.start()

#         assert a.load()


def test_missing_package(clean_assets):
    a = Asset('does/not/exist')
    engine = GameEngine(
        AssetTestScene, basic_systems=[AssetLoadingSystem, Failer],
        fail=lambda e: False, message=None, run_time=1,
    )
    with engine:
        engine.start()

        with pytest.raises(FileNotFoundError):
            assert a.load()


def test_missing_resource(clean_assets):
    a = Asset('ppb/dont.touch.this')
    engine = GameEngine(
        AssetTestScene, basic_systems=[AssetLoadingSystem, Failer],
        fail=lambda e: False, message=None, run_time=1,
    )
    with engine:
        engine.start()

        with pytest.raises(FileNotFoundError):
            assert a.load()


def test_parsing(clean_assets):
    class Const(Asset):
        def background_parse(self, data):
            return "nah"

    a = Const('ppb/flags.py')
    engine = GameEngine(
        AssetTestScene, basic_systems=[AssetLoadingSystem, Failer],
        fail=lambda e: False, message=None, run_time=1,
    )
    with engine:
        engine.start()

        assert a.load() == "nah"


def test_missing_parse(clean_assets):
    class Const(Asset):
        def file_missing(self):
            return "igotu"

    a = Const('spam/eggs')
    engine = GameEngine(
        AssetTestScene, basic_systems=[AssetLoadingSystem, Failer],
        fail=lambda e: False, message=None, run_time=1,
    )
    with engine:
        engine.start()

        assert a.load() == "igotu"


def test_instance_condense(clean_assets):
    class SubAsset(Asset):
        pass

    a1 = Asset('ppb/engine.py')
    a2 = Asset('ppb/engine.py')

    a3 = Asset('ppb/scenes.py')

    s1 = SubAsset('ppb/engine.py')

    assert a1 is a2
    assert a1 is not a3
    assert a1 is not s1


def test_free(clean_assets):
    free_called = False

    class Const(Asset):
        def background_parse(self, data):
            return "yoink"

        def free(self, obj):
            nonlocal free_called
            free_called = True

    a = Const('ppb/utils.py')
    engine = GameEngine(
        AssetTestScene, basic_systems=[AssetLoadingSystem, Failer],
        fail=lambda e: False, message=None, run_time=1,
    )
    with engine:
        engine.start()

        assert a.load() == "yoink"
        # At this poiint, background processing should have finished

    del engine, a  # Clean up everything that might be holding a reference.
    gc.collect()
    assert free_called


<<<<<<< HEAD
def test_chained(clean_assets):
    class Const(BackgroundMixin, AbstractAsset):
        def __init__(self, value):
            self.value = value
            self._start()

        def _background(self):
            return self.value

    class Concat(ChainingMixin, AbstractAsset):
        def __init__(self, delimiter, *values):
            self.delimiter = delimiter
            self.values = values
            self._start(*values)

        def _background(self):
            return self.delimiter.join(a.load() for a in self.values)

    a = Concat(
        ' ',
        Const("spam"), Const("eggs"), Const("foo"), Const("bar"),
    )
    engine = GameEngine(
        AssetTestScene, basic_systems=[AssetLoadingSystem, Failer],
        fail=lambda e: False, message=None, run_time=1,
    )
    with engine:
        engine.start()

        assert a.load() == "spam eggs foo bar"


def test_chained_big(clean_assets):
    class Concat(ChainingMixin, AbstractAsset):
        def __init__(self, delimiter, *values):
            self.delimiter = delimiter
            self.values = values
            self._start(*values)

        def _background(self):
            return self.delimiter.join(a.load() for a in self.values)

    a = Concat(
        b'\n',
        *(
            Asset(f"ppb/{fname}")
            for fname in ppb.vfs.iterdir('ppb')
            if ppb.vfs.exists(f"ppb/{fname}")
        )
    )
    engine = GameEngine(
        AssetTestScene, basic_systems=[AssetLoadingSystem, Failer],
        fail=lambda e: False, message=None, run_time=1,
    )
    with engine:
        engine.start()

        assert a.load(timeout=5)
=======
def test_timeout(clean_assets):
    a = Asset('ppb/utils.py')

    with pytest.raises(concurrent.futures.TimeoutError):
        a.load(timeout=0.1)
>>>>>>> 0bb34797
<|MERGE_RESOLUTION|>--- conflicted
+++ resolved
@@ -179,7 +179,13 @@
     assert free_called
 
 
-<<<<<<< HEAD
+def test_timeout(clean_assets):
+    a = Asset('ppb/utils.py')
+
+    with pytest.raises(concurrent.futures.TimeoutError):
+        a.load(timeout=0.1)
+
+
 def test_chained(clean_assets):
     class Const(BackgroundMixin, AbstractAsset):
         def __init__(self, value):
@@ -237,11 +243,4 @@
     with engine:
         engine.start()
 
-        assert a.load(timeout=5)
-=======
-def test_timeout(clean_assets):
-    a = Asset('ppb/utils.py')
-
-    with pytest.raises(concurrent.futures.TimeoutError):
-        a.load(timeout=0.1)
->>>>>>> 0bb34797
+        assert a.load(timeout=5)