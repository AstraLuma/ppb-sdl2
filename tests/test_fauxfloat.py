--- conflicted
+++ resolved
@@ -61,47 +61,17 @@
     left=st.floats(allow_nan=False, allow_infinity=False),
     right=st.floats(allow_nan=False, allow_infinity=False),
 )
-<<<<<<< HEAD
-def test_binary_ops_float(operation, num, other):
-    t = get_thingy(num)
-=======
 def test_binary_ops(operation, left, left_type, right, right_type):
     if(operation in NON_ZERO_OPS):
         assume(right != 0)
->>>>>>> 6ba6f64d
 
     assert operation(left_type(left), right_type(right)) == operation(left, right)
 
 
 @pytest.mark.parametrize(
-<<<<<<< HEAD
-    "operation",
-    [
-        operator.lt, operator.le, operator.eq, operator.ne, operator.ge,
-        operator.gt, operator.add, operator.mul, operator.sub,
-    ],
-)
-@given(
-    num=st.floats(allow_nan=False, allow_infinity=False),
-    other=st.floats(allow_nan=False, allow_infinity=False),
-)
-def test_binary_ops_thingy(operation, num, other):
-    t = get_thingy(num)
-    o = get_thingy(other)
-
-    assert operation(t, o) == operation(num, o)
-    assert operation(o, t) == operation(o, num)
-
-
-@pytest.mark.parametrize(
-    "operation",
-    [
-        operator.floordiv, operator.mod, operator.truediv,
-=======
     "base_type, exponent_type", [
         (RealFauxFloat, float), (float, RealFauxFloat),
         (RealFauxFloat, RealFauxFloat),
->>>>>>> 6ba6f64d
     ],
 )
 @given(
