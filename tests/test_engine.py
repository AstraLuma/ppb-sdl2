--- conflicted
+++ resolved
@@ -188,7 +188,9 @@
             self.listening = True
 
     with GameEngine(FirstScene, systems=[Updater, Tester]) as ge:
-        ge.register(events.Idle, "engine", ge)
+        def extend(event):
+            event.engine = ge
+        ge.register(events.Idle, extend)
         ge.run()
 
     pause_was_run.assert_called()
@@ -263,7 +265,6 @@
     assert len(ge.events) == 0
 
 
-<<<<<<< HEAD
 def test_event_extension():
 
     @dataclasses.dataclass
@@ -287,8 +288,10 @@
         def event_extension(self, event):
             event.test_value = "Red"
 
-    with GameEngine(TestScene, systems=[Updater, Failer(message="Will only time out.", fail=lambda x: False)]) as ge:
-=======
+    with GameEngine(TestScene, systems=[Updater, Failer], message="Will only time out.", fail=lambda x: False) as ge:
+        ge.run()
+
+
 def test_idle():
     """This test confirms that Idle events work."""
     was_called = False
@@ -301,5 +304,4 @@
             signal(events.Quit())
 
     with GameEngine(BaseScene, systems=[TestSystem, Failer], fail=lambda x: False, message="Can only time out.") as ge:
->>>>>>> f81f327d
         ge.run()