<<<<<<< HEAD
pygame<2
ppb-vector ~= 1.0
dataclasses; python_version < "3.7"
=======
pygame
ppb-vector ~= 1.0a2
dataclasses; python_version < "3.7"
importlib_resources; python_version < "3.7"
>>>>>>> be1f5f81
<|MERGE_RESOLUTION|>--- conflicted
+++ resolved
@@ -1,10 +1,4 @@
-<<<<<<< HEAD
 pygame<2
 ppb-vector ~= 1.0
 dataclasses; python_version < "3.7"
-=======
-pygame
-ppb-vector ~= 1.0a2
-dataclasses; python_version < "3.7"
-importlib_resources; python_version < "3.7"
->>>>>>> be1f5f81
+importlib_resources; python_version < "3.7"